[package]
name = "blockscape_core"
version = "0.0.1"
authors = ["Daniel Beal <git@danb.email>", "Matthew Conover <matt@xram.co>"]

[dependencies]
bincode = "^0.8"
bytes = { version = "^0.4", features = ["serde"] }
dns-lookup = "0.6.0"
flate2 = { version = "0.2", features = ["zlib"], default-features = false }
futures = "0.1"
futures-cpupool = "^0.1.0"
log = "^0.3"
ntp = "0.3.0"
openssl = "^0.9"
rand = "^0.3.16"
rocksdb = "0.8.1"
rust-crypto= "^0.2"
serde = "^1.0"
serde_derive = "^1.0"
serde_json = "^1.0"
time = "0.1.38"
tokio-core = "0.1"
<<<<<<< HEAD
num_cpus = "^1.7.0"
=======
parking_lot = "^0.5"
>>>>>>> 1c651388
<|MERGE_RESOLUTION|>--- conflicted
+++ resolved
@@ -21,8 +21,5 @@
 serde_json = "^1.0"
 time = "0.1.38"
 tokio-core = "0.1"
-<<<<<<< HEAD
 num_cpus = "^1.7.0"
-=======
-parking_lot = "^0.5"
->>>>>>> 1c651388
+parking_lot = "^0.5"