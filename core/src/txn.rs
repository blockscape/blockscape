use std::vec::Vec;
use time::Time;
use mutation::Mutation;
<<<<<<< HEAD
use bincode;
use openssl::pkey::PKey;
use signer::sign_bytes;
=======
use super::PKey;
>>>>>>> 6291d767

// Expand and divide shard transactions
// Positive reputation transaction ?
// Slashing transaction
// Superblocks store hashes of sublocks current subchain blocks
// Any mutations to game state
// Transfers between shards must be signed by a bunch of people

#[derive(Debug, Serialize, Deserialize)]
/// Represents a Transaction on the network.
pub struct Txn {
    pub timestamp: Time,
    pub txn_type: u8,
    pub pubkey: Vec<u8>,  // stored as a DER format
    pub mutation: Mutation,
    pub signature: Vec<u8>,
}

pub const EXPANDING_TXN: u8 = 0;
pub const SPLIT_TXN: u8 = 1;
pub const ADD_VALIDATOR_TXN: u8 = 2;
pub const CHILD_BLOCK_REF_TXN: u8 = 3;
pub const SHARD_TRANSFER_TXN: u8 = 4;
pub const BALLOT_TXN: u8 = 5;
pub const SLASH_TXN: u8 = 6;
pub const STATE_TXN: u8 = 7;
pub const ADMIN_TXN: u8 = 9;



<<<<<<< HEAD
fn sign_data(mutations: &Vec<Mutation>, data: &[u8], pkey: &PKey) -> Vec<u8> {
    let mut raw = bincode::serialize(mutations, bincode::Infinite).unwrap();
    raw.extend_from_slice(&data);
    sign_bytes(&raw, pkey)
}

=======
>>>>>>> 6291d767
impl Txn {
    /// Assume default values for a number of features and manually set the data, mutations, and
    /// transaction type. Everything else is Either a default or derived.
    fn new_txn(txn_type: u8, pkey: &PKey, mutation: Mutation) -> Txn {
        let signature = super::sign_obj(&mutation, pkey);

        Txn {
            timestamp: Time::current(),
            txn_type,
            pubkey: pkey.public_key_to_der().unwrap(),
            mutation, signature
        }
    }

    /// Span a new parent shard. Create a transaction which adds a new head to the tree. One of the
    /// new shard's children will be the current head of the tree, and it will add more shards
    /// beyond that.
    /// TODO: create needed mutations
    pub fn new_expanding_txn(pkey: &PKey) -> Txn {
        let mutation = Mutation;
        Self::new_txn(EXPANDING_TXN, pkey, mutation)
    }

    /// A transaction which divides a shard into multiple new shards breaking up the work required
    /// to compute it. The shard with this transaction will be turned into a parent shard.
    /// TODO: create needed mutations.
    pub fn new_split_txn(pkey: &PKey) -> Txn {
        let mutation = Mutation;
        Self::new_txn(SPLIT_TXN, pkey, mutation)
    }

    /// A transaction which adds a new validator (or player) to the network. This type of
    /// transaction must be signed by the admin key to be valid to prevent people from creating many
    /// new accounts to gain reputation faster.
    /// TODO: create needed mutations
    pub fn new_validator_txn(pkey: &PKey) -> Txn {
        let mutation = Mutation;
        Self::new_txn(ADD_VALIDATOR_TXN, pkey, mutation)
    }

    /// Update the reference to a child-shard's current block in the chain. This should only happen
    /// if the reference has not been stored before (aka avoid duplicate references).
    /// TODO: create needed mutations
    pub fn new_child_block_ref_txn(pkey: &PKey) -> Txn {
        let mutation = Mutation;
        Self::new_txn(CHILD_BLOCK_REF_TXN, pkey, mutation)
    }

    /// Create a transaction which indicates a mutation to two different shards. This information
    /// will be propagated up and down the shard tree.
    /// TODO: create needed mutations
    pub fn new_shard_transfer_txn(pkey: &PKey) -> Txn {
        // Will need a `from` and `to` shard along with the changes.
        let mutation = Mutation;
        Self::new_txn(SHARD_TRANSFER_TXN, pkey, mutation)
    }

    /// Create a transaction to reward those who voted for only this block and chastise those who
    /// voted for a competing block. Note that those who vote for more than one block,    pub data: Vec<u8>, a slashing
    /// transaction should instead be made and they should not be included in a ballot txn.
    /// TODO: create needed mutations
    pub fn new_ballot_txn(pkey: &PKey) -> Txn {
        // (Can only reward/punish for votes on whether this block should be accepted)
        // List of nodes who backed correct chain:
        //      Who it wasbroken into more than one creation function depending on the
        // change that is to be made.
        //      (I do not believe we need to keep evidence given the honest majority assumption,
        //       will need to make sure that the proof of a positive vote can be requested in
        //       case they choose to selectively send their votes to different nodes)
        // List of nodes who backed incorrect chain:
        //      Who it was
        //      Record of their action
        //      Their signature for the action
        let mutation = Mutation;
        Self::new_txn(BALLOT_TXN, pkey, mutation)
    }

    /// Create a transaction designed to significantly hurt the reputation of someone who acted can
    /// be proven to have acted invalidly. A perfect example of this is voting on two competing
    /// blocks.
    /// TODO: create needed mutations
    pub fn new_slash_txn(pkey: &PKey) -> Txn {
        // list of:
        //      misbehaving node
        //      evidence in the form of their signed actions
        let mutation = Mutation;
        Self::new_txn(SLASH_TXN, pkey, mutation)
    }

    /// Create a new generic data blob which can store things like network state or game state.
    /// These should only occur ever so many blocks and will allow people to quickly get updated in
    /// favor of recalculating state from genesis.
    /// TODO: create needed mutations
    pub fn new_state_txn(pkey: &PKey) -> Txn {
        let mutation = Mutation;
        Self::new_txn(SLASH_TXN, pkey, mutation)
    }

    /// Create a new transaction which has mostly unchecked power. The primary requirement is that
    /// the admin key must sign off on it. This will make debugging easier and allow us to correct
    /// issues as they come up.
    pub fn new_admin_txn(pkey: &PKey) -> Txn {
        // Seems like this might get broken into more than one creation function depending on the
        // change that is to be made.
        unimplemented!("Admin transactions have not been implemented");
    }
}<|MERGE_RESOLUTION|>--- conflicted
+++ resolved
@@ -1,13 +1,10 @@
 use std::vec::Vec;
 use time::Time;
 use mutation::Mutation;
-<<<<<<< HEAD
 use bincode;
 use openssl::pkey::PKey;
 use signer::sign_bytes;
-=======
-use super::PKey;
->>>>>>> 6291d767
+use signer::sign_obj;
 
 // Expand and divide shard transactions
 // Positive reputation transaction ?
@@ -38,20 +35,11 @@
 
 
 
-<<<<<<< HEAD
-fn sign_data(mutations: &Vec<Mutation>, data: &[u8], pkey: &PKey) -> Vec<u8> {
-    let mut raw = bincode::serialize(mutations, bincode::Infinite).unwrap();
-    raw.extend_from_slice(&data);
-    sign_bytes(&raw, pkey)
-}
-
-=======
->>>>>>> 6291d767
 impl Txn {
     /// Assume default values for a number of features and manually set the data, mutations, and
     /// transaction type. Everything else is Either a default or derived.
     fn new_txn(txn_type: u8, pkey: &PKey, mutation: Mutation) -> Txn {
-        let signature = super::sign_obj(&mutation, pkey);
+        let signature = sign_obj(&mutation, pkey);
 
         Txn {
             timestamp: Time::current(),
