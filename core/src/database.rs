use bincode;
use env;
use mutation::{Change, Mutation};
use rocksdb::{DB, WriteBatch};
use rocksdb::Error as RocksDBError;
use serde;
use std::collections::LinkedList;
use std::error::Error as StdErr;
use std::fmt;
use std::fmt::{Debug, Display};
use std::sync::RwLock;
use u256::U256;


/// Generic definition of a rule regarding whether changes to the database are valid.
/// Debug implementations should state what the rule means/requires.
pub trait MutationRule: Debug + Send + Sync {
    /// Return Ok if it is valid, or an error explaining what rule was broken.
    fn is_valid(&self, database: &DB, mutation: &Mutation) -> Result<(), String>;
}

/// Storable objects are able to be stored in a `Database` instance.
/// Example implementation:
/// ```
/// #[derive(Serialize, Deserialize)]
/// struct Example {
///     a: u8,
///     b: u8
/// }
///
/// impl Storable for Example {
///     type DeserializeErr = String;
///     fn global_id() -> &'static [u8] { b"p" }
///     fn instance_id(&self) -> Vec<u8> { vec![self.a, self.b] }
/// }
/// ```
pub trait Storable: serde::Serialize + serde::de::DeserializeOwned {
    /// Error to be returned if it could not be deserialized correctly.
    // type DeserializeErr;

    /// Return a unique ID for the type, an example of this is b"plot", though the smallest
    /// reasonable values would be better, e.g. b"p" for plot. All storable types must return
    /// different IDs or there may be collisions.
    fn global_id() -> &'static [u8];

    /// Calculate and return a unique ID for the instance of this storable value. In the case of a
    /// plot, it would simply be the plot ID. It is for a block, then it would just be its Hash.
    /// This must not change between saves and loads for it to work correctly.
    fn instance_id(&self) -> Vec<u8>;

    /// Calculate and return the key-value of this object based on its global and instance IDs.
    fn key(&self) -> Vec<u8> {
        let mut key = Vec::new();
        key.extend_from_slice(Self::global_id());
        key.append(&mut self.instance_id());
        key
    }
}


#[derive(Debug)]
pub enum Error {
    DB(RocksDBError), // when there is an error working with the database itself
    NotFound(&'static [u8], &'static [u8], Vec<u8>), // when data is not found in the database
    Deserialize(String), // when data cannot be deserialized
    InvalidMut(String) // when a rule is broken by a mutation
}

impl StdErr for Error {
    fn description(&self) -> &str {
        match *self { //TODO: why can we just get a ref of the objects
            Error::DB(_) => "RocksDB error: aka, not my fault ☺",
            Error::NotFound(_, _, _) => "Could not find the data requested at that Hash (may not be an issue).",
            Error::Deserialize(_) => "Deserialization error, the data stored could not be deserialized into the requested type.",
            Error::InvalidMut(_) => "Invalid Mutation, a rule is violated by the mutation so it will not be applied."
        }
    }

    fn cause(&self) -> Option<&StdErr> {
        match *self {
            Error::DB(ref e) => Some(e),
            Error::NotFound(_, _, _) => None,
            Error::Deserialize(_) => None,
            Error::InvalidMut(_) => None,
        }
    }
}

impl From<RocksDBError> for Error {
    fn from(e: RocksDBError) -> Self { Error::DB(e) }
}

impl Display for Error {
    fn fmt(&self, formatter: &mut fmt::Formatter) -> fmt::Result {
        formatter.write_str(self.description())
    }
}


/// A list of mutation rules
pub type MutationRules = LinkedList<Box<MutationRule>>;


const BLOCKCHAIN_POSTFIX: &[u8] = b"b";
const CACHE_POSTFIX: &[u8] = b"c";
const NETWORK_POSTFIX: &[u8] = b"n";

/// This is a wrapper around a RocksDB instance to provide the access and modifications needed for
/// our system. The implementation uses RwLocks to provide many read, single write thread safety.
/// Please note that there are three distinct "regions" of the database:
/// - The **blockcahin state** stores the blocks and transactions by their hashes.
/// - The **game state** stores plots and their associated data, possibly other things as well.
/// - The **network state** stores the results of transactions being applied, things like who is a
///   valid miner, reputations, checkpoints/snapshots, and more.
/// To keep these regions separate, postfixes are appended before accessing the database, this will
/// prevent conflicts between the different regions even if they are using non-secure hashing
/// methods.
pub struct Database {
    db: RwLock<DB>,
    rules: RwLock<MutationRules>,
}


impl Database {
    /// Create a new Database from a RocksDB instance
    pub fn new(db: DB, rules: Option<MutationRules>) -> Database {
        Database {
            db: RwLock::new(db),
            rules: RwLock::new(rules.unwrap_or(MutationRules::new())),
        }
    }

    /// Open the RocksDB database based on the environment
    pub fn open_db(rules: Option<MutationRules>) -> Result<Database, RocksDBError> {
        let mut dir = env::get_storage_dir().unwrap();
        dir.push("db");

        Ok(
            DB::open_default(dir)
            .map(|db| Self::new(db, rules))?
        )
    }

    /// Add a new rule to the database regarding what network mutations are valid. This will only
    /// impact things which are mutated through the `mutate` function.
    pub fn add_rule(&mut self, rule: Box<MutationRule>) {
        let mut rules_lock = self.rules.write().unwrap();
        rules_lock.push_back(rule);
    }

    /// Check if a mutation to the network state is valid.
    pub fn is_valid(&self, mutation: &Mutation) -> Result<(), String> {
        let db_lock = self.db.read().unwrap();
        self.is_valid_given_lock(&*db_lock, mutation)
    }

    /// Internal use function to check if a mutation is valid given a lock of the db. While it only
    /// takes a reference to a db, make sure a lock is in scope which is used to get the db ref.
    fn is_valid_given_lock(&self, db: &DB, mutation: &Mutation) -> Result<(), String> {
        let rules_lock = self.rules.read().unwrap();
        for rule in &*rules_lock {
            // verify all rules are satisfied and return, propagate error if not
            rule.is_valid(db, mutation)?;
        }
        Ok(())
    }

    /// Mutate the stored **network state** and return a contra mutation to be able to undo what was
    /// done. Note that changes to either blockchain state or gamestate must occur through other
    /// functions.
    pub fn mutate(&mut self, mutation: &Mutation) -> Result<Mutation, Error> {
        mutation.assert_not_contra();
        let db_lock = self.db.write().unwrap();

        self.is_valid_given_lock(&*db_lock, mutation).map_err(|e| Error::InvalidMut(e))?;

        let mut contra = Mutation::new_contra();
        let mut batch = WriteBatch::default();
        for change in &mutation.changes {
            let key = {
                let mut k = change.key.clone();
                k.extend_from_slice(NETWORK_POSTFIX); k
            };
            
<<<<<<< HEAD
            // Result<Option<DBVector>, DBError>
            let prior_value = (*db_lock).get(&key)?
                .map_or(Vec::new(), |v| v.to_vec());
=======
            let prior_value = db_lock.get(&key) // Result<Option<DBVector>, DBError>
                .map_err(|e| e.to_string())?
                .map(|v| v.to_vec());
>>>>>>> e540d84d
            
            contra.changes.push(Change {
                key: key.clone(),
                value: prior_value,
                data: None,
            });

            if let Some(ref v) = change.value {
                batch.put(&key, v).expect("Failure when adding to rocksdb batch.");
            }
            else {
                // delete key
                batch.delete(&key);
            }
        }
        (*db_lock).write(batch)?;

        contra.changes.reverse();
        Ok(contra)
    }

    /// Consumes a contra mutation to undo changes made by the corresponding mutation to the
    /// network state.
    pub fn undo_mutate(&mut self, mutation: Mutation) -> Result<(), RocksDBError> {
        mutation.assert_contra();
        let mut batch = WriteBatch::default();
        let db_lock = self.db.read().unwrap();
        for change in &mutation.changes {
            let key = {
                let mut k = change.key.clone();
                k.extend_from_slice(NETWORK_POSTFIX); k
            };

            if let Some(ref v) = change.value {
                batch.put(&key, v).expect("Failure when adding to rocksdb batch.");
            }
            else {
                // delete key
                batch.delete(&key);
            }
        }

        (*db_lock).write(batch)
    }

    /// Retrieve network data from the database. Use this for things which are stored and modified
    /// by transactions like the list of validators and public keys.
    pub fn get_network_data(&self, key: &[u8]) -> Result<Vec<u8>, Error> {
        let key = {
            let mut k = Vec::from(key);
            k.extend_from_slice(key);
            k.extend_from_slice(NETWORK_POSTFIX); k
        };

        let db_lock = self.db.read().unwrap();

        db_lock.get(&key)?
            .map(|d| d.to_vec())
            .ok_or(Error::NotFound(NETWORK_POSTFIX, b"", Vec::from(key)))
    }

    /// Retrieve and deserialize data from the database. This will return an error if the database
    /// has an issue, if the data cannot be deserialized or if the object is not present in the
    /// database. Note that `instance_id` should be the object's ID/key which would normally be
    /// returned from calling `storable.instance_id()`.
    fn get<S: Storable>(&self, instance_id: &[u8], postfix: &'static [u8]) -> Result<S, Error> {
        let key = {
            let mut k = Vec::new();
            k.extend_from_slice(S::global_id());
            k.extend_from_slice(instance_id);
            k.extend_from_slice(postfix); k
        };

        let db_lock = self.db.read().unwrap();

        match db_lock.get(&key)? {
            Some(data) =>
                bincode::deserialize::<S>(&data)
                .map_err(|e| Error::Deserialize(e.to_string())),
            None => Err(Error::NotFound(postfix, S::global_id(), Vec::from(instance_id)))
        }
    }

    /// Serialize and store data in the database. This will return an error if the database has
    /// an issue.
    fn put<S: Storable>(&mut self, obj: &S, postfix: &[u8]) -> Result<(), Error> {
        let key = {
            let mut k = obj.key();
            k.extend_from_slice(postfix); k
        };

        let value = bincode::serialize(obj, bincode::Infinite).expect("Error serializing game data.");
        
        let db_lock = self.db.write().unwrap();
        Ok(db_lock.put(&key, &value)?)
    }

    /// Retrieve blockchain data from the database. Use this for things like Blocks or Txns.
    pub fn get_blockchain_data<S: Storable>(&self, hash: &U256) -> Result<S, Error> {
        let mut id: [u8; 32] = [0u8; 32];
        hash.to_little_endian(&mut id);

        self.get::<S>(&id, BLOCKCHAIN_POSTFIX)
    }


    /// Write a blockchain object into the database. Use this for things like Blocks or Txns. With generics:
    pub fn put_blockchain_data<S: Storable>(&mut self, obj: &S) -> Result<(), Error> {
        self.put::<S>(obj, BLOCKCHAIN_POSTFIX)
    }

    /// Retrieve cache data from the database. This is for library use only.
    pub fn get_cache_data<S: Storable>(&self, instance_id: &[u8]) -> Result<S, Error> {
        self.get::<S>(instance_id, CACHE_POSTFIX)
    }

    /// Put cache data into the database. This is for library use only.
    pub fn put_cache_data<S: Storable>(&mut self, obj: &S) -> Result<(), Error> {
        self.put::<S>(obj, CACHE_POSTFIX)
    }
}<|MERGE_RESOLUTION|>--- conflicted
+++ resolved
@@ -182,15 +182,8 @@
                 k.extend_from_slice(NETWORK_POSTFIX); k
             };
             
-<<<<<<< HEAD
             // Result<Option<DBVector>, DBError>
-            let prior_value = (*db_lock).get(&key)?
-                .map_or(Vec::new(), |v| v.to_vec());
-=======
-            let prior_value = db_lock.get(&key) // Result<Option<DBVector>, DBError>
-                .map_err(|e| e.to_string())?
-                .map(|v| v.to_vec());
->>>>>>> e540d84d
+            let prior_value = db_lock.get(&key)?.map(|v| v.to_vec());
             
             contra.changes.push(Change {
                 key: key.clone(),
@@ -200,9 +193,7 @@
 
             if let Some(ref v) = change.value {
                 batch.put(&key, v).expect("Failure when adding to rocksdb batch.");
-            }
-            else {
-                // delete key
+            } else {  // delete key
                 batch.delete(&key);
             }
         }
@@ -226,9 +217,7 @@
 
             if let Some(ref v) = change.value {
                 batch.put(&key, v).expect("Failure when adding to rocksdb batch.");
-            }
-            else {
-                // delete key
+            } else {  // delete key
                 batch.delete(&key);
             }
         }
