--- conflicted
+++ resolved
@@ -2,7 +2,6 @@
 use std::hash::{Hash, Hasher};
 use u256::U256;
 
-<<<<<<< HEAD
 /// A single change to the database, a mutation may be the composite of multiple changes. This is
 /// designed as a simple structure which the outer world can use to store the changes which should
 /// not know anything about the database.
@@ -45,16 +44,11 @@
 /// certain actions on contras will fail by assertion, I believe any such error should be a result
 /// of a coding mistake and should not need to be determined at runtime.
 /// TODO: consider storing a HashSet<Rc<Change>> to save on cloning.
-#[derive(Debug, Eq, PartialEq, Serialize, Deserialize)]
+#[derive(Debug, Clone, Eq, PartialEq, Serialize, Deserialize)]
 pub struct Mutation {
     contra: bool, // true iff it is a normal mutation, else it is a contra mutation.
     pub changes: Vec<Change>
 }
-=======
-// Will contain multiple changes and will also have data needed to verify a mutation.
-#[derive(Debug, Eq, PartialEq, Serialize, Deserialize, Clone)]
-pub struct Mutation;
->>>>>>> c9c86cd6
 
 impl Mutation {
     /// Create a new, empty mutation.
