--- conflicted
+++ resolved
@@ -6,13 +6,8 @@
 /// not know anything about the database.
 #[derive(Debug, Serialize, Deserialize, Clone)]
 pub struct Change {
-<<<<<<< HEAD
     pub key: Vec<u8>, // TODO: can we assume this will be a U256?
-    pub value: Vec<u8>,
-=======
-    pub key: Vec<u8>,
     pub value: Option<Vec<u8>>,
->>>>>>> e540d84d
     pub data: Option<Vec<u8>>,
 }
 
