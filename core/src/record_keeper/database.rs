--- conflicted
+++ resolved
@@ -536,14 +536,9 @@
     /// seek to reconstruct old history so `after_tick` simply allows additional filtering, e.g. if
     /// you set `after_tick` to 0, you would not get all events unless the oldest events have not
     /// yet been removed from the cache.
-<<<<<<< HEAD
     pub fn get_plot_events(&self, plot_id: PlotID, after_tick: u64) -> Result<PlotEvents, Error> {
         let db_key = Self::with_pre_post_fix(PLOT_PREFIX, &plot_id.bytes(), NETWORK_POSTFIX);
 
-=======
-    pub fn get_plot_events(&self, plot_id: PlotID, _after_tick: u64) -> Result<PlotEvents, Error> {
-        let db_key = Self::plot_key(&plot_id);
->>>>>>> 767f3e9b
         Ok(self.db.get(&db_key)?.map_or(
             PlotEvents::new(),
             |v| bincode::deserialize(&v).unwrap()
