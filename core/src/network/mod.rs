pub mod client;
pub mod node;
mod session;
<<<<<<< HEAD
mod ntp;
mod shard;

use super::*;
=======
mod ntp;
>>>>>>> bc58d54c
<|MERGE_RESOLUTION|>--- conflicted
+++ resolved
@@ -1,11 +1,5 @@
 pub mod client;
 pub mod node;
 mod session;
-<<<<<<< HEAD
 mod ntp;
-mod shard;
-
-use super::*;
-=======
-mod ntp;
->>>>>>> bc58d54c
+mod shard;