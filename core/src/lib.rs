extern crate bincode;
extern crate bytes;
extern crate crypto;
extern crate dns_lookup;
extern crate flate2;
extern crate futures_cpupool;
extern crate futures;
extern crate ntp;
extern crate openssl;
extern crate rand;
extern crate rocksdb;
extern crate serde_json;
extern crate serde;
extern crate time as timelib;
extern crate tokio_core;
<<<<<<< HEAD
extern crate num_cpus;
=======
extern crate parking_lot;
>>>>>>> 1c651388

#[macro_use]
extern crate serde_derive;

#[macro_use]
extern crate log;

#[macro_use]
mod util;

pub mod base16;
pub mod bin;
pub mod compress;
pub mod env;
pub mod forging;
pub mod hash;
pub mod network;
pub mod primitives;
pub mod range;
pub mod record_keeper;
pub mod signer;
pub mod time;<|MERGE_RESOLUTION|>--- conflicted
+++ resolved
@@ -13,11 +13,8 @@
 extern crate serde;
 extern crate time as timelib;
 extern crate tokio_core;
-<<<<<<< HEAD
 extern crate num_cpus;
-=======
 extern crate parking_lot;
->>>>>>> 1c651388
 
 #[macro_use]
 extern crate serde_derive;
