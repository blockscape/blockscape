extern crate bincode;
extern crate bytes;
extern crate crypto;
extern crate dns_lookup;
extern crate openssl;
extern crate serde_json;
extern crate serde;
extern crate rand;
extern crate time as timelib;
extern crate rocksdb;

#[macro_use]
extern crate serde_derive;

#[macro_use]
extern crate log;

pub mod block;
pub mod txn;
pub mod hash;
pub mod mutation;
pub mod network;
pub mod signer;
pub mod u256;
pub mod u160;
pub mod time;
pub mod env;
pub mod database;

use serde::Serialize;
use u256::U256;
use u160::U160;

<<<<<<< HEAD
=======
/// The size of any new RSA Keys; other sizes should still be supported.
const RSA_KEY_SIZE: usize = 4096;

/// Hash bytes of data and then return the result as a U256.
/// This uses a double sha3-256 hash.
pub fn hash_bytes(bytes: &[u8]) -> U256 {
    let mut buf = [0u8; 32];
    let mut hasher = Sha3::sha3_256();

    hasher.input(bytes);
    hasher.result(&mut buf); //don't care about first hash, only the second
    hasher.reset();

    hasher.input(&buf);
    hasher.result(&mut buf);
    U256::from_big_endian(&mut buf)
}

/// Hash a public key and return the result as a U160. This uses the SHA3-256
/// hashing function followed by the Ripemd-160 hashing function.
pub fn hash_pub_key(bytes: &[u8]) -> U160 {
    let mut buf = [0u8; 32];
    let mut hasher1 = Sha3::sha3_256();
    let mut hasher2 = Ripemd160::new();
    
    hasher1.input(bytes);
    hasher1.result(&mut buf);
    hasher2.input(&buf);
    hasher2.result(&mut buf);
    U160::from_big_endian(&mut buf)
}

/// Sign some bytes with a private key.
pub fn sign_bytes(bytes: &[u8], private_key: &PKey) -> Vec<u8> {
    let mut signer = sign::Signer::new(hash::MessageDigest::sha256(), &private_key).unwrap();
    signer.update(bytes).unwrap();
    signer.finish().unwrap()
}

/// Verify the bytes have not been tampered with given a signature and public key.
pub fn verify_bytes(bytes: &[u8], signature: &[u8], public_key: &PKey) -> bool {
    let mut verifier = sign::Verifier::new(hash::MessageDigest::sha256(), public_key).unwrap();
    verifier.update(bytes).unwrap();
    verifier.finish(&signature).unwrap()
}

/// Hash a serilizable object by serialzing it with bincode, and then hashing the bytes.
/// This uses a doulbe sha3-256 hash.
pub fn hash_obj<S: Serialize>(obj: &S) -> U256 {
    let encoded : Vec<u8> = bincode::serialize(&obj, bincode::Infinite).unwrap();
    hash_bytes(&encoded)
}

/// Sign an object with a private key.
pub fn sign_obj<S: Serialize>(obj: &S, private_key: &PKey) -> Vec<u8> {
    let encoded: Vec<u8> = bincode::serialize(&obj, bincode::Infinite).unwrap();
    sign_bytes(&encoded, private_key)
}

/// Verify the object has not been tampered with given the signature and public key.
pub fn verify_obj<S: Serialize>(obj: &S, signature: &[u8], public_key: &PKey) -> bool {
    let encoded: Vec<u8> = bincode::serialize(&obj, bincode::Infinite).unwrap();
    verify_bytes(&encoded, signature, public_key)
}



>>>>>>> 6291d767
#[cfg(test)]
mod test {
    use super::{U256, U160, PKey};
    use openssl;

    #[test]
    fn hash_bytes() {
        let buf_in : Vec<u8> = Vec::new();
        // Generated with hashlib for python
        // h1, h2 = hashlib.sha3_256(), hashlib.sha3_256()
        // h2.update(h1.digest())
        // h2.hexdigest()
        let expected = U256::from_big_endian(&[ 0xa1, 0x29, 0x2c, 0x11, 0xcc, 0xdb, 0x87, 0x65,
                                                0x35, 0xc6, 0x69, 0x9e, 0x82, 0x17, 0xe1, 0xa1,
                                                0x29, 0x41, 0x90, 0xd8, 0x3e, 0x42, 0x33, 0xec,
                                                0xc4, 0x90, 0xd3, 0x2d, 0xf1, 0x7a, 0x41, 0x16]);
        
        let actual = super::hash_bytes(&buf_in);
        assert_eq!(expected, actual);
    }

    #[test]
    fn hash_pub_key() {
        let buf_in : Vec<u8> = Vec::new();
        // Generated with hashlib for python
        // h1, h2 = hashlib.sha3_256(), hashlib.new('ripemd160')
        // h2.update(h1.digest())
        // h2.hexdigest()
        let expected = U160::from_big_endian(&[0xb0, 0xa2, 0xc9, 0x10, 0x8b, 0x9c, 0xff, 0x7f,
                                            0x0f, 0x68, 0x6f, 0xef, 0x1d, 0x2e, 0xcb, 0xd5,
                                            0xf1, 0x99, 0x99, 0x72]);
        let actual = super::hash_pub_key(&buf_in);
        assert_eq!(expected, actual);
    }

    #[test]
    fn signing() {
        let data1 = b"This is a message that will be signed; it could instead be a random blob of data...";
        let data2 = b"This is I message that will be signed; it could instead be a random blob of data...";
        // could just use a private key as public key, but want to be sure it works without that.
        let (private_key, public_key) = {
            let rsa = openssl::rsa::Rsa::generate(super::RSA_KEY_SIZE as u32).unwrap();
            let private = PKey::from_rsa(rsa).unwrap();
            let public_pem = private.public_key_to_pem().unwrap();
            let public = PKey::public_key_from_pem(&public_pem).unwrap();
            (private, public)
        };

        let sig = super::sign_bytes(data1, &private_key);
        assert_eq!(sig.len(), super::RSA_KEY_SIZE / 8);
        assert!(super::verify_bytes(data1, &sig, &private_key));
        assert!(super::verify_bytes(data1, &sig, &public_key));
        assert!(!super::verify_bytes(data2, &sig, &private_key));
        assert!(!super::verify_bytes(data2, &sig, &public_key));
    }
}<|MERGE_RESOLUTION|>--- conflicted
+++ resolved
@@ -29,131 +29,4 @@
 
 use serde::Serialize;
 use u256::U256;
-use u160::U160;
-
-<<<<<<< HEAD
-=======
-/// The size of any new RSA Keys; other sizes should still be supported.
-const RSA_KEY_SIZE: usize = 4096;
-
-/// Hash bytes of data and then return the result as a U256.
-/// This uses a double sha3-256 hash.
-pub fn hash_bytes(bytes: &[u8]) -> U256 {
-    let mut buf = [0u8; 32];
-    let mut hasher = Sha3::sha3_256();
-
-    hasher.input(bytes);
-    hasher.result(&mut buf); //don't care about first hash, only the second
-    hasher.reset();
-
-    hasher.input(&buf);
-    hasher.result(&mut buf);
-    U256::from_big_endian(&mut buf)
-}
-
-/// Hash a public key and return the result as a U160. This uses the SHA3-256
-/// hashing function followed by the Ripemd-160 hashing function.
-pub fn hash_pub_key(bytes: &[u8]) -> U160 {
-    let mut buf = [0u8; 32];
-    let mut hasher1 = Sha3::sha3_256();
-    let mut hasher2 = Ripemd160::new();
-    
-    hasher1.input(bytes);
-    hasher1.result(&mut buf);
-    hasher2.input(&buf);
-    hasher2.result(&mut buf);
-    U160::from_big_endian(&mut buf)
-}
-
-/// Sign some bytes with a private key.
-pub fn sign_bytes(bytes: &[u8], private_key: &PKey) -> Vec<u8> {
-    let mut signer = sign::Signer::new(hash::MessageDigest::sha256(), &private_key).unwrap();
-    signer.update(bytes).unwrap();
-    signer.finish().unwrap()
-}
-
-/// Verify the bytes have not been tampered with given a signature and public key.
-pub fn verify_bytes(bytes: &[u8], signature: &[u8], public_key: &PKey) -> bool {
-    let mut verifier = sign::Verifier::new(hash::MessageDigest::sha256(), public_key).unwrap();
-    verifier.update(bytes).unwrap();
-    verifier.finish(&signature).unwrap()
-}
-
-/// Hash a serilizable object by serialzing it with bincode, and then hashing the bytes.
-/// This uses a doulbe sha3-256 hash.
-pub fn hash_obj<S: Serialize>(obj: &S) -> U256 {
-    let encoded : Vec<u8> = bincode::serialize(&obj, bincode::Infinite).unwrap();
-    hash_bytes(&encoded)
-}
-
-/// Sign an object with a private key.
-pub fn sign_obj<S: Serialize>(obj: &S, private_key: &PKey) -> Vec<u8> {
-    let encoded: Vec<u8> = bincode::serialize(&obj, bincode::Infinite).unwrap();
-    sign_bytes(&encoded, private_key)
-}
-
-/// Verify the object has not been tampered with given the signature and public key.
-pub fn verify_obj<S: Serialize>(obj: &S, signature: &[u8], public_key: &PKey) -> bool {
-    let encoded: Vec<u8> = bincode::serialize(&obj, bincode::Infinite).unwrap();
-    verify_bytes(&encoded, signature, public_key)
-}
-
-
-
->>>>>>> 6291d767
-#[cfg(test)]
-mod test {
-    use super::{U256, U160, PKey};
-    use openssl;
-
-    #[test]
-    fn hash_bytes() {
-        let buf_in : Vec<u8> = Vec::new();
-        // Generated with hashlib for python
-        // h1, h2 = hashlib.sha3_256(), hashlib.sha3_256()
-        // h2.update(h1.digest())
-        // h2.hexdigest()
-        let expected = U256::from_big_endian(&[ 0xa1, 0x29, 0x2c, 0x11, 0xcc, 0xdb, 0x87, 0x65,
-                                                0x35, 0xc6, 0x69, 0x9e, 0x82, 0x17, 0xe1, 0xa1,
-                                                0x29, 0x41, 0x90, 0xd8, 0x3e, 0x42, 0x33, 0xec,
-                                                0xc4, 0x90, 0xd3, 0x2d, 0xf1, 0x7a, 0x41, 0x16]);
-        
-        let actual = super::hash_bytes(&buf_in);
-        assert_eq!(expected, actual);
-    }
-
-    #[test]
-    fn hash_pub_key() {
-        let buf_in : Vec<u8> = Vec::new();
-        // Generated with hashlib for python
-        // h1, h2 = hashlib.sha3_256(), hashlib.new('ripemd160')
-        // h2.update(h1.digest())
-        // h2.hexdigest()
-        let expected = U160::from_big_endian(&[0xb0, 0xa2, 0xc9, 0x10, 0x8b, 0x9c, 0xff, 0x7f,
-                                            0x0f, 0x68, 0x6f, 0xef, 0x1d, 0x2e, 0xcb, 0xd5,
-                                            0xf1, 0x99, 0x99, 0x72]);
-        let actual = super::hash_pub_key(&buf_in);
-        assert_eq!(expected, actual);
-    }
-
-    #[test]
-    fn signing() {
-        let data1 = b"This is a message that will be signed; it could instead be a random blob of data...";
-        let data2 = b"This is I message that will be signed; it could instead be a random blob of data...";
-        // could just use a private key as public key, but want to be sure it works without that.
-        let (private_key, public_key) = {
-            let rsa = openssl::rsa::Rsa::generate(super::RSA_KEY_SIZE as u32).unwrap();
-            let private = PKey::from_rsa(rsa).unwrap();
-            let public_pem = private.public_key_to_pem().unwrap();
-            let public = PKey::public_key_from_pem(&public_pem).unwrap();
-            (private, public)
-        };
-
-        let sig = super::sign_bytes(data1, &private_key);
-        assert_eq!(sig.len(), super::RSA_KEY_SIZE / 8);
-        assert!(super::verify_bytes(data1, &sig, &private_key));
-        assert!(super::verify_bytes(data1, &sig, &public_key));
-        assert!(!super::verify_bytes(data2, &sig, &private_key));
-        assert!(!super::verify_bytes(data2, &sig, &public_key));
-    }
-}+use u160::U160;