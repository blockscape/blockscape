--- conflicted
+++ resolved
@@ -3,20 +3,17 @@
 extern crate crypto;
 extern crate serde_json;
 extern crate serde;
+extern crate time as timelib;
 
 #[macro_use]
 extern crate serde_derive;
 
-
-#[cfg(test)]
 mod block;
-<<<<<<< HEAD
+mod transaction;
 mod network;
-=======
 mod test;
 mod u256;
-
->>>>>>> 9b9403e9
+mod time;
 
 pub fn do_stuff(x: i32) -> i32 {
     x * 5
