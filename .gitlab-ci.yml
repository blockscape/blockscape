--- conflicted
+++ resolved
@@ -6,17 +6,14 @@
   IMAGE_TAG: $CI_REGISTRY_IMAGE:latest
   DOCKER_HOST: tcp://localhost:2375
 
-
-<<<<<<< HEAD
 stages:
 - build
 - check
 - package
 - deploy
-=======
+
 before_script:
   - export CARGO_HOME=$CI_PROJECT_DIR/cargo
->>>>>>> a6e29929
 
 services:
   - dcr.buyme360.com/devops/docker:dind
