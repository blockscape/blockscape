--- conflicted
+++ resolved
@@ -42,53 +42,8 @@
     .for_each(move |e| -> Box<Future<Item=(), Error=()>> {
 
         if let RecordEvent::NewBlock { uncled, .. } = e {
-<<<<<<< HEAD
             if uncled {
                 return Box::new(future::ok(()));
-=======
-            if !uncled {
-                // time for new work
-                match context.rk.create_block() {
-                    Ok(b) => {
-                        let h2 = h2.clone();
-                        let ctx2 = Rc::clone(&context);
-                        // unfortunately we have to make another channel for each block since the function is called multiple times
-                        let (tx2, rx2) = mpsc::channel(10);
-                        context.rk.register_record_listener(tx2);
-                        return Box::new(rx2.into_future().select2(context.forge_algo.create(b)).then(move |r| {
-                            // did we get a block? submit if we did
-                            match r {
-                                Ok(Either::B((block, _))) => {
-
-                                    let block = block.sign(&ctx2.forge_key);
-
-                                    let rk = Arc::clone(&ctx2.rk);
-                                    h2.spawn(ctx2.rk.get_priority_worker().spawn_fn(move || {
-                                        let r = rk.add_block(&block);
-                                        if let Ok(_) = r {
-                                            println!("FORGE: Submitted {} was accepted!", block.calculate_hash());
-                                        }
-                                        else {
-                                            println!("FORGE: Submitted {} was rejected: {:?}", block.calculate_hash(), r.unwrap_err());
-                                        }
-
-                                        Ok::<(), ()>(())
-                                    }).map(|_| ()).map_err(|_| ()));
-                                },
-                                Err(Either::B((err, _))) => {
-                                    warn!("Forging algorithm had an error: {:?}", err);
-                                },
-                                _ => {}
-                            }
-
-                            Ok::<(), ()>(())
-                        }));
-                    },
-                    Err(e) => {
-                        warn!("Could not generate block for forging: {}", e);
-                    }
-                }
->>>>>>> 3b87713c
             }
         }
         else { unreachable!() }
@@ -112,6 +67,7 @@
             // did we get a block? submit if we did
             match r {
                 Ok(Either::B((block, _))) => {
+                    let block = block.sign(&ctx2.forge_key);
                     let rk = Arc::clone(&ctx2.rk);
                     h2.spawn(ctx2.rk.get_priority_worker().spawn_fn(move || {
                         let r = rk.add_block(&block);
